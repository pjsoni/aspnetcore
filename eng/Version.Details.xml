<?xml version="1.0" encoding="utf-8"?>
<!--

  This file is used by automation to update Versions.props and may be used for other purposes, such as
  static analysis to determine the repo dependency graph.  It should only be modified manually when adding
  or removing dependencies. Updating versions should be done using the `darc` command line tool.

  See https://github.com/dotnet/arcade/blob/master/Documentation/Darc.md for instructions on using darc.
-->
<Dependencies>
  <ProductDependencies>
<<<<<<< HEAD
    <Dependency Name="dotnet-ef" Version="5.0.14">
      <Uri>https://dev.azure.com/dnceng/internal/_git/dotnet-efcore</Uri>
      <Sha>2a2cb80e95981048afaa7c332cd472492dbcb2fc</Sha>
    </Dependency>
    <Dependency Name="Microsoft.EntityFrameworkCore.InMemory" Version="5.0.14">
      <Uri>https://dev.azure.com/dnceng/internal/_git/dotnet-efcore</Uri>
      <Sha>2a2cb80e95981048afaa7c332cd472492dbcb2fc</Sha>
    </Dependency>
    <Dependency Name="Microsoft.EntityFrameworkCore.Relational" Version="5.0.14">
      <Uri>https://dev.azure.com/dnceng/internal/_git/dotnet-efcore</Uri>
      <Sha>2a2cb80e95981048afaa7c332cd472492dbcb2fc</Sha>
    </Dependency>
    <Dependency Name="Microsoft.EntityFrameworkCore.Sqlite" Version="5.0.14">
      <Uri>https://dev.azure.com/dnceng/internal/_git/dotnet-efcore</Uri>
      <Sha>2a2cb80e95981048afaa7c332cd472492dbcb2fc</Sha>
    </Dependency>
    <Dependency Name="Microsoft.EntityFrameworkCore.SqlServer" Version="5.0.14">
      <Uri>https://dev.azure.com/dnceng/internal/_git/dotnet-efcore</Uri>
      <Sha>2a2cb80e95981048afaa7c332cd472492dbcb2fc</Sha>
    </Dependency>
    <Dependency Name="Microsoft.EntityFrameworkCore.Tools" Version="5.0.14">
      <Uri>https://dev.azure.com/dnceng/internal/_git/dotnet-efcore</Uri>
      <Sha>2a2cb80e95981048afaa7c332cd472492dbcb2fc</Sha>
    </Dependency>
    <Dependency Name="Microsoft.EntityFrameworkCore" Version="5.0.14">
      <Uri>https://dev.azure.com/dnceng/internal/_git/dotnet-efcore</Uri>
      <Sha>2a2cb80e95981048afaa7c332cd472492dbcb2fc</Sha>
    </Dependency>
    <Dependency Name="Microsoft.EntityFrameworkCore.Design" Version="5.0.14">
      <Uri>https://dev.azure.com/dnceng/internal/_git/dotnet-efcore</Uri>
      <Sha>2a2cb80e95981048afaa7c332cd472492dbcb2fc</Sha>
=======
    <Dependency Name="dotnet-ef" Version="5.0.13">
      <Uri>https://dev.azure.com/dnceng/internal/_git/dotnet-efcore</Uri>
      <Sha>f9c7b6583ab20e17526fc17a347ea7e5b633327f</Sha>
    </Dependency>
    <Dependency Name="Microsoft.EntityFrameworkCore.InMemory" Version="5.0.13">
      <Uri>https://dev.azure.com/dnceng/internal/_git/dotnet-efcore</Uri>
      <Sha>f9c7b6583ab20e17526fc17a347ea7e5b633327f</Sha>
    </Dependency>
    <Dependency Name="Microsoft.EntityFrameworkCore.Relational" Version="5.0.13">
      <Uri>https://dev.azure.com/dnceng/internal/_git/dotnet-efcore</Uri>
      <Sha>f9c7b6583ab20e17526fc17a347ea7e5b633327f</Sha>
    </Dependency>
    <Dependency Name="Microsoft.EntityFrameworkCore.Sqlite" Version="5.0.13">
      <Uri>https://dev.azure.com/dnceng/internal/_git/dotnet-efcore</Uri>
      <Sha>f9c7b6583ab20e17526fc17a347ea7e5b633327f</Sha>
    </Dependency>
    <Dependency Name="Microsoft.EntityFrameworkCore.SqlServer" Version="5.0.13">
      <Uri>https://dev.azure.com/dnceng/internal/_git/dotnet-efcore</Uri>
      <Sha>f9c7b6583ab20e17526fc17a347ea7e5b633327f</Sha>
    </Dependency>
    <Dependency Name="Microsoft.EntityFrameworkCore.Tools" Version="5.0.13">
      <Uri>https://dev.azure.com/dnceng/internal/_git/dotnet-efcore</Uri>
      <Sha>f9c7b6583ab20e17526fc17a347ea7e5b633327f</Sha>
    </Dependency>
    <Dependency Name="Microsoft.EntityFrameworkCore" Version="5.0.13">
      <Uri>https://dev.azure.com/dnceng/internal/_git/dotnet-efcore</Uri>
      <Sha>f9c7b6583ab20e17526fc17a347ea7e5b633327f</Sha>
    </Dependency>
    <Dependency Name="Microsoft.EntityFrameworkCore.Design" Version="5.0.13">
      <Uri>https://dev.azure.com/dnceng/internal/_git/dotnet-efcore</Uri>
      <Sha>f9c7b6583ab20e17526fc17a347ea7e5b633327f</Sha>
>>>>>>> 68dde4fb
    </Dependency>
    <Dependency Name="Microsoft.Extensions.Caching.Abstractions" Version="5.0.0">
      <Uri>https://github.com/dotnet/runtime</Uri>
      <Sha>cf258a14b70ad9069470a108f13765e0e5988f51</Sha>
    </Dependency>
    <Dependency Name="Microsoft.Extensions.Caching.Memory" Version="5.0.0">
      <Uri>https://github.com/dotnet/runtime</Uri>
      <Sha>cf258a14b70ad9069470a108f13765e0e5988f51</Sha>
    </Dependency>
    <Dependency Name="Microsoft.Extensions.Configuration.Abstractions" Version="5.0.0">
      <Uri>https://github.com/dotnet/runtime</Uri>
      <Sha>cf258a14b70ad9069470a108f13765e0e5988f51</Sha>
    </Dependency>
    <Dependency Name="Microsoft.Extensions.Configuration.Binder" Version="5.0.0">
      <Uri>https://github.com/dotnet/runtime</Uri>
      <Sha>cf258a14b70ad9069470a108f13765e0e5988f51</Sha>
    </Dependency>
    <Dependency Name="Microsoft.Extensions.Configuration.CommandLine" Version="5.0.0">
      <Uri>https://github.com/dotnet/runtime</Uri>
      <Sha>cf258a14b70ad9069470a108f13765e0e5988f51</Sha>
    </Dependency>
    <Dependency Name="Microsoft.Extensions.Configuration.EnvironmentVariables" Version="5.0.0">
      <Uri>https://github.com/dotnet/runtime</Uri>
      <Sha>cf258a14b70ad9069470a108f13765e0e5988f51</Sha>
    </Dependency>
    <Dependency Name="Microsoft.Extensions.Configuration.FileExtensions" Version="5.0.0">
      <Uri>https://github.com/dotnet/runtime</Uri>
      <Sha>cf258a14b70ad9069470a108f13765e0e5988f51</Sha>
    </Dependency>
    <Dependency Name="Microsoft.Extensions.Configuration.Ini" Version="5.0.0">
      <Uri>https://github.com/dotnet/runtime</Uri>
      <Sha>cf258a14b70ad9069470a108f13765e0e5988f51</Sha>
    </Dependency>
    <Dependency Name="Microsoft.Extensions.Configuration.Json" Version="5.0.0">
      <Uri>https://github.com/dotnet/runtime</Uri>
      <Sha>cf258a14b70ad9069470a108f13765e0e5988f51</Sha>
    </Dependency>
    <Dependency Name="Microsoft.Extensions.Configuration.UserSecrets" Version="5.0.0">
      <Uri>https://github.com/dotnet/runtime</Uri>
      <Sha>cf258a14b70ad9069470a108f13765e0e5988f51</Sha>
    </Dependency>
    <Dependency Name="Microsoft.Extensions.Configuration.Xml" Version="5.0.0">
      <Uri>https://github.com/dotnet/runtime</Uri>
      <Sha>cf258a14b70ad9069470a108f13765e0e5988f51</Sha>
    </Dependency>
    <Dependency Name="Microsoft.Extensions.Configuration" Version="5.0.0">
      <Uri>https://github.com/dotnet/runtime</Uri>
      <Sha>cf258a14b70ad9069470a108f13765e0e5988f51</Sha>
    </Dependency>
    <Dependency Name="Microsoft.Extensions.DependencyInjection.Abstractions" Version="5.0.0">
      <Uri>https://github.com/dotnet/runtime</Uri>
      <Sha>cf258a14b70ad9069470a108f13765e0e5988f51</Sha>
    </Dependency>
    <Dependency Name="Microsoft.Extensions.DependencyInjection" Version="5.0.2">
      <Uri>https://dev.azure.com/dnceng/internal/_git/dotnet-runtime</Uri>
      <Sha>35964c9215613d66a687ebcb2d7fcd9496390ee7</Sha>
    </Dependency>
    <Dependency Name="Microsoft.Extensions.FileProviders.Abstractions" Version="5.0.0">
      <Uri>https://github.com/dotnet/runtime</Uri>
      <Sha>cf258a14b70ad9069470a108f13765e0e5988f51</Sha>
    </Dependency>
    <Dependency Name="Microsoft.Extensions.FileProviders.Composite" Version="5.0.0">
      <Uri>https://github.com/dotnet/runtime</Uri>
      <Sha>cf258a14b70ad9069470a108f13765e0e5988f51</Sha>
    </Dependency>
    <Dependency Name="Microsoft.Extensions.FileProviders.Physical" Version="5.0.0">
      <Uri>https://github.com/dotnet/runtime</Uri>
      <Sha>cf258a14b70ad9069470a108f13765e0e5988f51</Sha>
    </Dependency>
    <Dependency Name="Microsoft.Extensions.FileSystemGlobbing" Version="5.0.0">
      <Uri>https://github.com/dotnet/runtime</Uri>
      <Sha>cf258a14b70ad9069470a108f13765e0e5988f51</Sha>
    </Dependency>
    <Dependency Name="Microsoft.Extensions.HostFactoryResolver.Sources" Version="5.0.0-rtm.20519.4">
      <Uri>https://github.com/dotnet/runtime</Uri>
      <Sha>cf258a14b70ad9069470a108f13765e0e5988f51</Sha>
    </Dependency>
    <Dependency Name="Microsoft.Extensions.Hosting.Abstractions" Version="5.0.0">
      <Uri>https://github.com/dotnet/runtime</Uri>
      <Sha>cf258a14b70ad9069470a108f13765e0e5988f51</Sha>
    </Dependency>
    <Dependency Name="Microsoft.Extensions.Hosting" Version="5.0.0">
      <Uri>https://github.com/dotnet/runtime</Uri>
      <Sha>cf258a14b70ad9069470a108f13765e0e5988f51</Sha>
    </Dependency>
    <Dependency Name="Microsoft.Extensions.Http" Version="5.0.0">
      <Uri>https://github.com/dotnet/runtime</Uri>
      <Sha>cf258a14b70ad9069470a108f13765e0e5988f51</Sha>
    </Dependency>
    <Dependency Name="Microsoft.Extensions.Logging.Abstractions" Version="5.0.0">
      <Uri>https://github.com/dotnet/runtime</Uri>
      <Sha>cf258a14b70ad9069470a108f13765e0e5988f51</Sha>
    </Dependency>
    <Dependency Name="Microsoft.Extensions.Logging.Configuration" Version="5.0.0">
      <Uri>https://github.com/dotnet/runtime</Uri>
      <Sha>cf258a14b70ad9069470a108f13765e0e5988f51</Sha>
    </Dependency>
    <Dependency Name="Microsoft.Extensions.Logging.Console" Version="5.0.0">
      <Uri>https://github.com/dotnet/runtime</Uri>
      <Sha>cf258a14b70ad9069470a108f13765e0e5988f51</Sha>
    </Dependency>
    <Dependency Name="Microsoft.Extensions.Logging.Debug" Version="5.0.0">
      <Uri>https://github.com/dotnet/runtime</Uri>
      <Sha>cf258a14b70ad9069470a108f13765e0e5988f51</Sha>
    </Dependency>
    <Dependency Name="Microsoft.Extensions.Logging.EventSource" Version="5.0.1">
      <Uri>https://dev.azure.com/dnceng/internal/_git/dotnet-runtime</Uri>
      <Sha>2f740adc1457e8a28c1c072993b66f515977eb51</Sha>
    </Dependency>
    <Dependency Name="Microsoft.Extensions.Logging.EventLog" Version="5.0.0">
      <Uri>https://github.com/dotnet/runtime</Uri>
      <Sha>cf258a14b70ad9069470a108f13765e0e5988f51</Sha>
    </Dependency>
    <Dependency Name="Microsoft.Extensions.Logging.TraceSource" Version="5.0.0">
      <Uri>https://github.com/dotnet/runtime</Uri>
      <Sha>cf258a14b70ad9069470a108f13765e0e5988f51</Sha>
    </Dependency>
    <Dependency Name="Microsoft.Extensions.Logging" Version="5.0.0">
      <Uri>https://github.com/dotnet/runtime</Uri>
      <Sha>cf258a14b70ad9069470a108f13765e0e5988f51</Sha>
    </Dependency>
    <Dependency Name="Microsoft.Extensions.Options.ConfigurationExtensions" Version="5.0.0">
      <Uri>https://github.com/dotnet/runtime</Uri>
      <Sha>cf258a14b70ad9069470a108f13765e0e5988f51</Sha>
    </Dependency>
    <Dependency Name="Microsoft.Extensions.Options.DataAnnotations" Version="5.0.0">
      <Uri>https://github.com/dotnet/runtime</Uri>
      <Sha>cf258a14b70ad9069470a108f13765e0e5988f51</Sha>
    </Dependency>
    <Dependency Name="Microsoft.Extensions.Options" Version="5.0.0">
      <Uri>https://github.com/dotnet/runtime</Uri>
      <Sha>cf258a14b70ad9069470a108f13765e0e5988f51</Sha>
    </Dependency>
    <Dependency Name="Microsoft.Extensions.Primitives" Version="5.0.1">
      <Uri>https://dev.azure.com/dnceng/internal/_git/dotnet-runtime</Uri>
      <Sha>2f740adc1457e8a28c1c072993b66f515977eb51</Sha>
    </Dependency>
    <Dependency Name="Microsoft.Extensions.Internal.Transport" Version="5.0.0-rtm.20519.4">
      <Uri>https://github.com/dotnet/runtime</Uri>
      <Sha>cf258a14b70ad9069470a108f13765e0e5988f51</Sha>
    </Dependency>
    <Dependency Name="Microsoft.Win32.Registry" Version="5.0.0">
      <Uri>https://github.com/dotnet/runtime</Uri>
      <Sha>cf258a14b70ad9069470a108f13765e0e5988f51</Sha>
    </Dependency>
    <Dependency Name="Microsoft.Win32.SystemEvents" Version="5.0.0">
      <Uri>https://github.com/dotnet/runtime</Uri>
      <Sha>cf258a14b70ad9069470a108f13765e0e5988f51</Sha>
    </Dependency>
    <Dependency Name="System.ComponentModel.Annotations" Version="5.0.0">
      <Uri>https://github.com/dotnet/runtime</Uri>
      <Sha>cf258a14b70ad9069470a108f13765e0e5988f51</Sha>
    </Dependency>
    <Dependency Name="System.Diagnostics.DiagnosticSource" Version="5.0.1">
      <Uri>https://dev.azure.com/dnceng/internal/_git/dotnet-runtime</Uri>
      <Sha>cb5f173b9696d9d00a544b953d95190ab3b56df2</Sha>
    </Dependency>
    <Dependency Name="System.Diagnostics.EventLog" Version="5.0.1">
      <Uri>https://dev.azure.com/dnceng/internal/_git/dotnet-runtime</Uri>
      <Sha>c636bbdc8a2d393d07c0e9407a4f8923ba1a21cb</Sha>
    </Dependency>
    <Dependency Name="System.DirectoryServices.Protocols" Version="5.0.1">
      <Uri>https://dev.azure.com/dnceng/internal/_git/dotnet-runtime</Uri>
      <Sha>f431858f8b1f1510723ace6343786c9194dbd7fc</Sha>
    </Dependency>
    <Dependency Name="System.Drawing.Common" Version="5.0.3">
      <Uri>https://dev.azure.com/dnceng/internal/_git/dotnet-runtime</Uri>
      <Sha>7211aa01b34bb55ca67bdddd6e80ce23ee201bd2</Sha>
    </Dependency>
    <Dependency Name="System.IO.Pipelines" Version="5.0.1">
      <Uri>https://github.com/dotnet/runtime</Uri>
      <Sha>b02e13abab3d6f499751af2ad1ae6333fb4e633d</Sha>
    </Dependency>
    <Dependency Name="System.Net.Http.Json" Version="5.0.0">
      <Uri>https://github.com/dotnet/runtime</Uri>
      <Sha>cf258a14b70ad9069470a108f13765e0e5988f51</Sha>
    </Dependency>
    <Dependency Name="System.Net.Http.WinHttpHandler" Version="5.0.0">
      <Uri>https://github.com/dotnet/runtime</Uri>
      <Sha>cf258a14b70ad9069470a108f13765e0e5988f51</Sha>
    </Dependency>
    <Dependency Name="System.Net.WebSockets.WebSocketProtocol" Version="5.0.0">
      <Uri>https://github.com/dotnet/runtime</Uri>
      <Sha>cf258a14b70ad9069470a108f13765e0e5988f51</Sha>
    </Dependency>
    <Dependency Name="System.Reflection.Metadata" Version="5.0.0">
      <Uri>https://github.com/dotnet/runtime</Uri>
      <Sha>cf258a14b70ad9069470a108f13765e0e5988f51</Sha>
    </Dependency>
    <Dependency Name="System.Resources.Extensions" Version="5.0.0">
      <Uri>https://github.com/dotnet/runtime</Uri>
      <Sha>cf258a14b70ad9069470a108f13765e0e5988f51</Sha>
    </Dependency>
    <Dependency Name="System.Runtime.CompilerServices.Unsafe" Version="5.0.0">
      <Uri>https://github.com/dotnet/runtime</Uri>
      <Sha>cf258a14b70ad9069470a108f13765e0e5988f51</Sha>
    </Dependency>
    <!-- System.Security.AccessControl should only be referenced in Dependencies.props and RepoTasks.csproj. -->
    <Dependency Name="System.Security.AccessControl" Version="5.0.0">
      <Uri>https://github.com/dotnet/runtime</Uri>
      <Sha>cf258a14b70ad9069470a108f13765e0e5988f51</Sha>
    </Dependency>
    <Dependency Name="System.Security.Cryptography.Cng" Version="5.0.0">
      <Uri>https://github.com/dotnet/runtime</Uri>
      <Sha>cf258a14b70ad9069470a108f13765e0e5988f51</Sha>
    </Dependency>
    <Dependency Name="System.Security.Cryptography.Pkcs" Version="5.0.1">
      <Uri>https://github.com/dotnet/runtime</Uri>
      <Sha>b02e13abab3d6f499751af2ad1ae6333fb4e633d</Sha>
    </Dependency>
    <Dependency Name="System.Security.Cryptography.Xml" Version="5.0.0">
      <Uri>https://github.com/dotnet/runtime</Uri>
      <Sha>cf258a14b70ad9069470a108f13765e0e5988f51</Sha>
    </Dependency>
    <Dependency Name="System.Security.Permissions" Version="5.0.0">
      <Uri>https://github.com/dotnet/runtime</Uri>
      <Sha>cf258a14b70ad9069470a108f13765e0e5988f51</Sha>
    </Dependency>
    <Dependency Name="System.Security.Principal.Windows" Version="5.0.0">
      <Uri>https://github.com/dotnet/runtime</Uri>
      <Sha>cf258a14b70ad9069470a108f13765e0e5988f51</Sha>
    </Dependency>
    <Dependency Name="System.ServiceProcess.ServiceController" Version="5.0.0">
      <Uri>https://github.com/dotnet/runtime</Uri>
      <Sha>cf258a14b70ad9069470a108f13765e0e5988f51</Sha>
    </Dependency>
    <Dependency Name="System.Text.Encodings.Web" Version="5.0.1">
      <Uri>https://dev.azure.com/dnceng/internal/_git/dotnet-runtime</Uri>
      <Sha>e6b30911ce808668d81d926b0744f1dd02a43840</Sha>
    </Dependency>
    <Dependency Name="System.Text.Json" Version="5.0.2">
      <Uri>https://dev.azure.com/dnceng/internal/_git/dotnet-runtime</Uri>
      <Sha>2f740adc1457e8a28c1c072993b66f515977eb51</Sha>
    </Dependency>
    <Dependency Name="System.Threading.Channels" Version="5.0.0">
      <Uri>https://github.com/dotnet/runtime</Uri>
      <Sha>cf258a14b70ad9069470a108f13765e0e5988f51</Sha>
    </Dependency>
    <Dependency Name="System.Windows.Extensions" Version="5.0.0">
      <Uri>https://github.com/dotnet/runtime</Uri>
      <Sha>cf258a14b70ad9069470a108f13765e0e5988f51</Sha>
    </Dependency>
    <Dependency Name="Microsoft.Extensions.DependencyModel" Version="5.0.0">
      <Uri>https://github.com/dotnet/runtime</Uri>
      <Sha>cf258a14b70ad9069470a108f13765e0e5988f51</Sha>
    </Dependency>
    <Dependency Name="Microsoft.NETCore.App.Ref" Version="5.0.0">
      <Uri>https://github.com/dotnet/runtime</Uri>
      <Sha>cf258a14b70ad9069470a108f13765e0e5988f51</Sha>
    </Dependency>
    <!--
         Win-x64 is used here because we have picked an arbitrary runtime identifier to flow the version of the latest NETCore.App runtime.
         All Runtime.$rid packages should have the same version.
    -->
<<<<<<< HEAD
    <Dependency Name="Microsoft.NETCore.App.Runtime.win-x64" Version="5.0.14">
      <Uri>https://dev.azure.com/dnceng/internal/_git/dotnet-runtime</Uri>
      <Sha>85e316c7ca6edace30049c783cf1cdf2df5138c9</Sha>
    </Dependency>
    <Dependency Name="Microsoft.NETCore.App.Internal" Version="5.0.14-servicing.22052.5">
      <Uri>https://dev.azure.com/dnceng/internal/_git/dotnet-runtime</Uri>
      <Sha>85e316c7ca6edace30049c783cf1cdf2df5138c9</Sha>
    </Dependency>
    <Dependency Name="Microsoft.NETCore.BrowserDebugHost.Transport" Version="5.0.14-servicing.22052.5">
      <Uri>https://dev.azure.com/dnceng/internal/_git/dotnet-runtime</Uri>
      <Sha>85e316c7ca6edace30049c783cf1cdf2df5138c9</Sha>
=======
    <Dependency Name="Microsoft.NETCore.App.Runtime.win-x64" Version="5.0.13">
      <Uri>https://dev.azure.com/dnceng/internal/_git/dotnet-runtime</Uri>
      <Sha>b3afe992253738208ccaaa058e726553889928de</Sha>
    </Dependency>
    <Dependency Name="Microsoft.NETCore.App.Internal" Version="5.0.13-servicing.21565.16">
      <Uri>https://dev.azure.com/dnceng/internal/_git/dotnet-runtime</Uri>
      <Sha>b3afe992253738208ccaaa058e726553889928de</Sha>
    </Dependency>
    <Dependency Name="Microsoft.NETCore.BrowserDebugHost.Transport" Version="5.0.13-servicing.21565.16">
      <Uri>https://dev.azure.com/dnceng/internal/_git/dotnet-runtime</Uri>
      <Sha>b3afe992253738208ccaaa058e726553889928de</Sha>
>>>>>>> 68dde4fb
    </Dependency>
  </ProductDependencies>
  <ToolsetDependencies>
    <!-- Listed explicitly to workaround https://github.com/dotnet/cli/issues/10528 -->
    <Dependency Name="Microsoft.NETCore.Platforms" Version="5.0.4">
      <Uri>https://dev.azure.com/dnceng/internal/_git/dotnet-runtime</Uri>
      <Sha>f431858f8b1f1510723ace6343786c9194dbd7fc</Sha>
    </Dependency>
    <Dependency Name="Microsoft.DotNet.Arcade.Sdk" Version="5.0.0-beta.21565.1">
      <Uri>https://github.com/dotnet/arcade</Uri>
      <Sha>2f5d6d594674c80c57048dd9ba8b4f6ee9297171</Sha>
    </Dependency>
    <Dependency Name="Microsoft.DotNet.Build.Tasks.Installers" Version="5.0.0-beta.21565.1">
      <Uri>https://github.com/dotnet/arcade</Uri>
      <Sha>2f5d6d594674c80c57048dd9ba8b4f6ee9297171</Sha>
    </Dependency>
    <Dependency Name="Microsoft.DotNet.Helix.Sdk" Version="5.0.0-beta.21565.1">
      <Uri>https://github.com/dotnet/arcade</Uri>
      <Sha>2f5d6d594674c80c57048dd9ba8b4f6ee9297171</Sha>
    </Dependency>
  </ToolsetDependencies>
</Dependencies><|MERGE_RESOLUTION|>--- conflicted
+++ resolved
@@ -9,7 +9,6 @@
 -->
 <Dependencies>
   <ProductDependencies>
-<<<<<<< HEAD
     <Dependency Name="dotnet-ef" Version="5.0.14">
       <Uri>https://dev.azure.com/dnceng/internal/_git/dotnet-efcore</Uri>
       <Sha>2a2cb80e95981048afaa7c332cd472492dbcb2fc</Sha>
@@ -41,39 +40,6 @@
     <Dependency Name="Microsoft.EntityFrameworkCore.Design" Version="5.0.14">
       <Uri>https://dev.azure.com/dnceng/internal/_git/dotnet-efcore</Uri>
       <Sha>2a2cb80e95981048afaa7c332cd472492dbcb2fc</Sha>
-=======
-    <Dependency Name="dotnet-ef" Version="5.0.13">
-      <Uri>https://dev.azure.com/dnceng/internal/_git/dotnet-efcore</Uri>
-      <Sha>f9c7b6583ab20e17526fc17a347ea7e5b633327f</Sha>
-    </Dependency>
-    <Dependency Name="Microsoft.EntityFrameworkCore.InMemory" Version="5.0.13">
-      <Uri>https://dev.azure.com/dnceng/internal/_git/dotnet-efcore</Uri>
-      <Sha>f9c7b6583ab20e17526fc17a347ea7e5b633327f</Sha>
-    </Dependency>
-    <Dependency Name="Microsoft.EntityFrameworkCore.Relational" Version="5.0.13">
-      <Uri>https://dev.azure.com/dnceng/internal/_git/dotnet-efcore</Uri>
-      <Sha>f9c7b6583ab20e17526fc17a347ea7e5b633327f</Sha>
-    </Dependency>
-    <Dependency Name="Microsoft.EntityFrameworkCore.Sqlite" Version="5.0.13">
-      <Uri>https://dev.azure.com/dnceng/internal/_git/dotnet-efcore</Uri>
-      <Sha>f9c7b6583ab20e17526fc17a347ea7e5b633327f</Sha>
-    </Dependency>
-    <Dependency Name="Microsoft.EntityFrameworkCore.SqlServer" Version="5.0.13">
-      <Uri>https://dev.azure.com/dnceng/internal/_git/dotnet-efcore</Uri>
-      <Sha>f9c7b6583ab20e17526fc17a347ea7e5b633327f</Sha>
-    </Dependency>
-    <Dependency Name="Microsoft.EntityFrameworkCore.Tools" Version="5.0.13">
-      <Uri>https://dev.azure.com/dnceng/internal/_git/dotnet-efcore</Uri>
-      <Sha>f9c7b6583ab20e17526fc17a347ea7e5b633327f</Sha>
-    </Dependency>
-    <Dependency Name="Microsoft.EntityFrameworkCore" Version="5.0.13">
-      <Uri>https://dev.azure.com/dnceng/internal/_git/dotnet-efcore</Uri>
-      <Sha>f9c7b6583ab20e17526fc17a347ea7e5b633327f</Sha>
-    </Dependency>
-    <Dependency Name="Microsoft.EntityFrameworkCore.Design" Version="5.0.13">
-      <Uri>https://dev.azure.com/dnceng/internal/_git/dotnet-efcore</Uri>
-      <Sha>f9c7b6583ab20e17526fc17a347ea7e5b633327f</Sha>
->>>>>>> 68dde4fb
     </Dependency>
     <Dependency Name="Microsoft.Extensions.Caching.Abstractions" Version="5.0.0">
       <Uri>https://github.com/dotnet/runtime</Uri>
@@ -328,7 +294,6 @@
          Win-x64 is used here because we have picked an arbitrary runtime identifier to flow the version of the latest NETCore.App runtime.
          All Runtime.$rid packages should have the same version.
     -->
-<<<<<<< HEAD
     <Dependency Name="Microsoft.NETCore.App.Runtime.win-x64" Version="5.0.14">
       <Uri>https://dev.azure.com/dnceng/internal/_git/dotnet-runtime</Uri>
       <Sha>85e316c7ca6edace30049c783cf1cdf2df5138c9</Sha>
@@ -340,19 +305,6 @@
     <Dependency Name="Microsoft.NETCore.BrowserDebugHost.Transport" Version="5.0.14-servicing.22052.5">
       <Uri>https://dev.azure.com/dnceng/internal/_git/dotnet-runtime</Uri>
       <Sha>85e316c7ca6edace30049c783cf1cdf2df5138c9</Sha>
-=======
-    <Dependency Name="Microsoft.NETCore.App.Runtime.win-x64" Version="5.0.13">
-      <Uri>https://dev.azure.com/dnceng/internal/_git/dotnet-runtime</Uri>
-      <Sha>b3afe992253738208ccaaa058e726553889928de</Sha>
-    </Dependency>
-    <Dependency Name="Microsoft.NETCore.App.Internal" Version="5.0.13-servicing.21565.16">
-      <Uri>https://dev.azure.com/dnceng/internal/_git/dotnet-runtime</Uri>
-      <Sha>b3afe992253738208ccaaa058e726553889928de</Sha>
-    </Dependency>
-    <Dependency Name="Microsoft.NETCore.BrowserDebugHost.Transport" Version="5.0.13-servicing.21565.16">
-      <Uri>https://dev.azure.com/dnceng/internal/_git/dotnet-runtime</Uri>
-      <Sha>b3afe992253738208ccaaa058e726553889928de</Sha>
->>>>>>> 68dde4fb
     </Dependency>
   </ProductDependencies>
   <ToolsetDependencies>
