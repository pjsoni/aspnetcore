<?xml version="1.0" encoding="utf-8"?>
<!--

  This file is used by automation to update Versions.props and may be used for other purposes, such as
  static analysis to determine the repo dependency graph.  It should only be modified manually when adding
  or removing dependencies. Updating versions should be done using the `darc` command line tool.

  See https://github.com/dotnet/arcade/blob/master/Documentation/Darc.md for instructions on using darc.
-->
<Dependencies>
  <ProductDependencies>
<<<<<<< HEAD
    <Dependency Name="dotnet-ef" Version="5.0.2">
      <Uri>https://dev.azure.com/dnceng/internal/_git/dotnet-efcore</Uri>
      <Sha>1ee6b629b3437c0d45bfe3aa5703abdcc449231f</Sha>
    </Dependency>
    <Dependency Name="Microsoft.EntityFrameworkCore.InMemory" Version="5.0.2">
      <Uri>https://dev.azure.com/dnceng/internal/_git/dotnet-efcore</Uri>
      <Sha>1ee6b629b3437c0d45bfe3aa5703abdcc449231f</Sha>
    </Dependency>
    <Dependency Name="Microsoft.EntityFrameworkCore.Relational" Version="5.0.2">
      <Uri>https://dev.azure.com/dnceng/internal/_git/dotnet-efcore</Uri>
      <Sha>1ee6b629b3437c0d45bfe3aa5703abdcc449231f</Sha>
    </Dependency>
    <Dependency Name="Microsoft.EntityFrameworkCore.Sqlite" Version="5.0.2">
      <Uri>https://dev.azure.com/dnceng/internal/_git/dotnet-efcore</Uri>
      <Sha>1ee6b629b3437c0d45bfe3aa5703abdcc449231f</Sha>
    </Dependency>
    <Dependency Name="Microsoft.EntityFrameworkCore.SqlServer" Version="5.0.2">
      <Uri>https://dev.azure.com/dnceng/internal/_git/dotnet-efcore</Uri>
      <Sha>1ee6b629b3437c0d45bfe3aa5703abdcc449231f</Sha>
    </Dependency>
    <Dependency Name="Microsoft.EntityFrameworkCore.Tools" Version="5.0.2">
      <Uri>https://dev.azure.com/dnceng/internal/_git/dotnet-efcore</Uri>
      <Sha>1ee6b629b3437c0d45bfe3aa5703abdcc449231f</Sha>
    </Dependency>
    <Dependency Name="Microsoft.EntityFrameworkCore" Version="5.0.2">
      <Uri>https://dev.azure.com/dnceng/internal/_git/dotnet-efcore</Uri>
      <Sha>1ee6b629b3437c0d45bfe3aa5703abdcc449231f</Sha>
    </Dependency>
    <Dependency Name="Microsoft.EntityFrameworkCore.Design" Version="5.0.2">
      <Uri>https://dev.azure.com/dnceng/internal/_git/dotnet-efcore</Uri>
      <Sha>1ee6b629b3437c0d45bfe3aa5703abdcc449231f</Sha>
=======
    <Dependency Name="dotnet-ef" Version="6.0.0-alpha.1.21063.1">
      <Uri>https://github.com/dotnet/efcore</Uri>
      <Sha>1c75487e5b1a376a7bf30a29c35be72d13bda47a</Sha>
    </Dependency>
    <Dependency Name="Microsoft.EntityFrameworkCore.InMemory" Version="6.0.0-alpha.1.21063.1">
      <Uri>https://github.com/dotnet/efcore</Uri>
      <Sha>1c75487e5b1a376a7bf30a29c35be72d13bda47a</Sha>
    </Dependency>
    <Dependency Name="Microsoft.EntityFrameworkCore.Relational" Version="6.0.0-alpha.1.21063.1">
      <Uri>https://github.com/dotnet/efcore</Uri>
      <Sha>1c75487e5b1a376a7bf30a29c35be72d13bda47a</Sha>
    </Dependency>
    <Dependency Name="Microsoft.EntityFrameworkCore.Sqlite" Version="6.0.0-alpha.1.21063.1">
      <Uri>https://github.com/dotnet/efcore</Uri>
      <Sha>1c75487e5b1a376a7bf30a29c35be72d13bda47a</Sha>
    </Dependency>
    <Dependency Name="Microsoft.EntityFrameworkCore.SqlServer" Version="6.0.0-alpha.1.21063.1">
      <Uri>https://github.com/dotnet/efcore</Uri>
      <Sha>1c75487e5b1a376a7bf30a29c35be72d13bda47a</Sha>
    </Dependency>
    <Dependency Name="Microsoft.EntityFrameworkCore.Tools" Version="6.0.0-alpha.1.21063.1">
      <Uri>https://github.com/dotnet/efcore</Uri>
      <Sha>1c75487e5b1a376a7bf30a29c35be72d13bda47a</Sha>
    </Dependency>
    <Dependency Name="Microsoft.EntityFrameworkCore" Version="6.0.0-alpha.1.21063.1">
      <Uri>https://github.com/dotnet/efcore</Uri>
      <Sha>1c75487e5b1a376a7bf30a29c35be72d13bda47a</Sha>
    </Dependency>
    <Dependency Name="Microsoft.EntityFrameworkCore.Design" Version="6.0.0-alpha.1.21063.1">
      <Uri>https://github.com/dotnet/efcore</Uri>
      <Sha>1c75487e5b1a376a7bf30a29c35be72d13bda47a</Sha>
>>>>>>> 8d2c905f
    </Dependency>
    <Dependency Name="Microsoft.Extensions.Caching.Abstractions" Version="6.0.0-alpha.1.21063.3">
      <Uri>https://github.com/dotnet/runtime</Uri>
      <Sha>e464963969971f8f1968bdf27248669d624ce29e</Sha>
    </Dependency>
    <Dependency Name="Microsoft.Extensions.Caching.Memory" Version="6.0.0-alpha.1.21063.3">
      <Uri>https://github.com/dotnet/runtime</Uri>
      <Sha>e464963969971f8f1968bdf27248669d624ce29e</Sha>
    </Dependency>
    <Dependency Name="Microsoft.Extensions.Configuration.Abstractions" Version="6.0.0-alpha.1.21063.3">
      <Uri>https://github.com/dotnet/runtime</Uri>
      <Sha>e464963969971f8f1968bdf27248669d624ce29e</Sha>
    </Dependency>
    <Dependency Name="Microsoft.Extensions.Configuration.Binder" Version="6.0.0-alpha.1.21063.3">
      <Uri>https://github.com/dotnet/runtime</Uri>
      <Sha>e464963969971f8f1968bdf27248669d624ce29e</Sha>
    </Dependency>
    <Dependency Name="Microsoft.Extensions.Configuration.CommandLine" Version="6.0.0-alpha.1.21063.3">
      <Uri>https://github.com/dotnet/runtime</Uri>
      <Sha>e464963969971f8f1968bdf27248669d624ce29e</Sha>
    </Dependency>
    <Dependency Name="Microsoft.Extensions.Configuration.EnvironmentVariables" Version="6.0.0-alpha.1.21063.3">
      <Uri>https://github.com/dotnet/runtime</Uri>
      <Sha>e464963969971f8f1968bdf27248669d624ce29e</Sha>
    </Dependency>
    <Dependency Name="Microsoft.Extensions.Configuration.FileExtensions" Version="6.0.0-alpha.1.21063.3">
      <Uri>https://github.com/dotnet/runtime</Uri>
      <Sha>e464963969971f8f1968bdf27248669d624ce29e</Sha>
    </Dependency>
    <Dependency Name="Microsoft.Extensions.Configuration.Ini" Version="6.0.0-alpha.1.21063.3">
      <Uri>https://github.com/dotnet/runtime</Uri>
      <Sha>e464963969971f8f1968bdf27248669d624ce29e</Sha>
    </Dependency>
    <Dependency Name="Microsoft.Extensions.Configuration.Json" Version="6.0.0-alpha.1.21063.3">
      <Uri>https://github.com/dotnet/runtime</Uri>
      <Sha>e464963969971f8f1968bdf27248669d624ce29e</Sha>
    </Dependency>
    <Dependency Name="Microsoft.Extensions.Configuration.UserSecrets" Version="6.0.0-alpha.1.21063.3">
      <Uri>https://github.com/dotnet/runtime</Uri>
      <Sha>e464963969971f8f1968bdf27248669d624ce29e</Sha>
    </Dependency>
    <Dependency Name="Microsoft.Extensions.Configuration.Xml" Version="6.0.0-alpha.1.21063.3">
      <Uri>https://github.com/dotnet/runtime</Uri>
      <Sha>e464963969971f8f1968bdf27248669d624ce29e</Sha>
    </Dependency>
    <Dependency Name="Microsoft.Extensions.Configuration" Version="6.0.0-alpha.1.21063.3">
      <Uri>https://github.com/dotnet/runtime</Uri>
      <Sha>e464963969971f8f1968bdf27248669d624ce29e</Sha>
    </Dependency>
    <Dependency Name="Microsoft.Extensions.DependencyInjection.Abstractions" Version="6.0.0-alpha.1.21063.3">
      <Uri>https://github.com/dotnet/runtime</Uri>
      <Sha>e464963969971f8f1968bdf27248669d624ce29e</Sha>
    </Dependency>
    <Dependency Name="Microsoft.Extensions.DependencyInjection" Version="6.0.0-alpha.1.21063.3">
      <Uri>https://github.com/dotnet/runtime</Uri>
      <Sha>e464963969971f8f1968bdf27248669d624ce29e</Sha>
    </Dependency>
    <Dependency Name="Microsoft.Extensions.FileProviders.Abstractions" Version="6.0.0-alpha.1.21063.3">
      <Uri>https://github.com/dotnet/runtime</Uri>
      <Sha>e464963969971f8f1968bdf27248669d624ce29e</Sha>
    </Dependency>
    <Dependency Name="Microsoft.Extensions.FileProviders.Composite" Version="6.0.0-alpha.1.21063.3">
      <Uri>https://github.com/dotnet/runtime</Uri>
      <Sha>e464963969971f8f1968bdf27248669d624ce29e</Sha>
    </Dependency>
    <Dependency Name="Microsoft.Extensions.FileProviders.Physical" Version="6.0.0-alpha.1.21063.3">
      <Uri>https://github.com/dotnet/runtime</Uri>
      <Sha>e464963969971f8f1968bdf27248669d624ce29e</Sha>
    </Dependency>
    <Dependency Name="Microsoft.Extensions.FileSystemGlobbing" Version="6.0.0-alpha.1.21063.3">
      <Uri>https://github.com/dotnet/runtime</Uri>
      <Sha>e464963969971f8f1968bdf27248669d624ce29e</Sha>
    </Dependency>
    <Dependency Name="Microsoft.Extensions.HostFactoryResolver.Sources" Version="6.0.0-alpha.1.21063.3">
      <Uri>https://github.com/dotnet/runtime</Uri>
      <Sha>e464963969971f8f1968bdf27248669d624ce29e</Sha>
    </Dependency>
    <Dependency Name="Microsoft.Extensions.Hosting.Abstractions" Version="6.0.0-alpha.1.21063.3">
      <Uri>https://github.com/dotnet/runtime</Uri>
      <Sha>e464963969971f8f1968bdf27248669d624ce29e</Sha>
    </Dependency>
    <Dependency Name="Microsoft.Extensions.Hosting" Version="6.0.0-alpha.1.21063.3">
      <Uri>https://github.com/dotnet/runtime</Uri>
      <Sha>e464963969971f8f1968bdf27248669d624ce29e</Sha>
    </Dependency>
    <Dependency Name="Microsoft.Extensions.Http" Version="6.0.0-alpha.1.21063.3">
      <Uri>https://github.com/dotnet/runtime</Uri>
      <Sha>e464963969971f8f1968bdf27248669d624ce29e</Sha>
    </Dependency>
    <Dependency Name="Microsoft.Extensions.Logging.Abstractions" Version="6.0.0-alpha.1.21063.3">
      <Uri>https://github.com/dotnet/runtime</Uri>
      <Sha>e464963969971f8f1968bdf27248669d624ce29e</Sha>
    </Dependency>
    <Dependency Name="Microsoft.Extensions.Logging.Configuration" Version="6.0.0-alpha.1.21063.3">
      <Uri>https://github.com/dotnet/runtime</Uri>
      <Sha>e464963969971f8f1968bdf27248669d624ce29e</Sha>
    </Dependency>
    <Dependency Name="Microsoft.Extensions.Logging.Console" Version="6.0.0-alpha.1.21063.3">
      <Uri>https://github.com/dotnet/runtime</Uri>
      <Sha>e464963969971f8f1968bdf27248669d624ce29e</Sha>
    </Dependency>
    <Dependency Name="Microsoft.Extensions.Logging.Debug" Version="6.0.0-alpha.1.21063.3">
      <Uri>https://github.com/dotnet/runtime</Uri>
      <Sha>e464963969971f8f1968bdf27248669d624ce29e</Sha>
    </Dependency>
    <Dependency Name="Microsoft.Extensions.Logging.EventSource" Version="6.0.0-alpha.1.21063.3">
      <Uri>https://github.com/dotnet/runtime</Uri>
      <Sha>e464963969971f8f1968bdf27248669d624ce29e</Sha>
    </Dependency>
    <Dependency Name="Microsoft.Extensions.Logging.EventLog" Version="6.0.0-alpha.1.21063.3">
      <Uri>https://github.com/dotnet/runtime</Uri>
      <Sha>e464963969971f8f1968bdf27248669d624ce29e</Sha>
    </Dependency>
    <Dependency Name="Microsoft.Extensions.Logging.TraceSource" Version="6.0.0-alpha.1.21063.3">
      <Uri>https://github.com/dotnet/runtime</Uri>
      <Sha>e464963969971f8f1968bdf27248669d624ce29e</Sha>
    </Dependency>
    <Dependency Name="Microsoft.Extensions.Logging" Version="6.0.0-alpha.1.21063.3">
      <Uri>https://github.com/dotnet/runtime</Uri>
      <Sha>e464963969971f8f1968bdf27248669d624ce29e</Sha>
    </Dependency>
    <Dependency Name="Microsoft.Extensions.Options.ConfigurationExtensions" Version="6.0.0-alpha.1.21063.3">
      <Uri>https://github.com/dotnet/runtime</Uri>
      <Sha>e464963969971f8f1968bdf27248669d624ce29e</Sha>
    </Dependency>
    <Dependency Name="Microsoft.Extensions.Options.DataAnnotations" Version="6.0.0-alpha.1.21063.3">
      <Uri>https://github.com/dotnet/runtime</Uri>
      <Sha>e464963969971f8f1968bdf27248669d624ce29e</Sha>
    </Dependency>
    <Dependency Name="Microsoft.Extensions.Options" Version="6.0.0-alpha.1.21063.3">
      <Uri>https://github.com/dotnet/runtime</Uri>
      <Sha>e464963969971f8f1968bdf27248669d624ce29e</Sha>
    </Dependency>
    <Dependency Name="Microsoft.Extensions.Primitives" Version="6.0.0-alpha.1.21063.3">
      <Uri>https://github.com/dotnet/runtime</Uri>
      <Sha>e464963969971f8f1968bdf27248669d624ce29e</Sha>
    </Dependency>
    <Dependency Name="Microsoft.Extensions.Internal.Transport" Version="6.0.0-alpha.1.21063.3">
      <Uri>https://github.com/dotnet/runtime</Uri>
      <Sha>e464963969971f8f1968bdf27248669d624ce29e</Sha>
    </Dependency>
    <Dependency Name="Microsoft.Win32.Registry" Version="6.0.0-alpha.1.21063.3">
      <Uri>https://github.com/dotnet/runtime</Uri>
      <Sha>e464963969971f8f1968bdf27248669d624ce29e</Sha>
    </Dependency>
    <Dependency Name="Microsoft.Win32.SystemEvents" Version="6.0.0-alpha.1.21063.3">
      <Uri>https://github.com/dotnet/runtime</Uri>
      <Sha>e464963969971f8f1968bdf27248669d624ce29e</Sha>
    </Dependency>
    <Dependency Name="System.ComponentModel.Annotations" Version="6.0.0-alpha.1.21063.3">
      <Uri>https://github.com/dotnet/runtime</Uri>
      <Sha>e464963969971f8f1968bdf27248669d624ce29e</Sha>
    </Dependency>
<<<<<<< HEAD
    <Dependency Name="System.Diagnostics.DiagnosticSource" Version="5.0.1">
      <Uri>https://dev.azure.com/dnceng/internal/_git/dotnet-runtime</Uri>
      <Sha>cb5f173b9696d9d00a544b953d95190ab3b56df2</Sha>
=======
    <Dependency Name="System.Diagnostics.DiagnosticSource" Version="6.0.0-alpha.1.21063.3">
      <Uri>https://github.com/dotnet/runtime</Uri>
      <Sha>e464963969971f8f1968bdf27248669d624ce29e</Sha>
>>>>>>> 8d2c905f
    </Dependency>
    <Dependency Name="System.Diagnostics.EventLog" Version="6.0.0-alpha.1.21063.3">
      <Uri>https://github.com/dotnet/runtime</Uri>
      <Sha>e464963969971f8f1968bdf27248669d624ce29e</Sha>
    </Dependency>
    <Dependency Name="System.DirectoryServices.Protocols" Version="6.0.0-alpha.1.21063.3">
      <Uri>https://github.com/dotnet/runtime</Uri>
      <Sha>e464963969971f8f1968bdf27248669d624ce29e</Sha>
    </Dependency>
    <Dependency Name="System.Drawing.Common" Version="6.0.0-alpha.1.21063.3">
      <Uri>https://github.com/dotnet/runtime</Uri>
      <Sha>e464963969971f8f1968bdf27248669d624ce29e</Sha>
    </Dependency>
    <Dependency Name="System.IO.Pipelines" Version="6.0.0-alpha.1.21063.3">
      <Uri>https://github.com/dotnet/runtime</Uri>
      <Sha>e464963969971f8f1968bdf27248669d624ce29e</Sha>
    </Dependency>
    <Dependency Name="System.Net.Http.Json" Version="6.0.0-alpha.1.21063.3">
      <Uri>https://github.com/dotnet/runtime</Uri>
      <Sha>e464963969971f8f1968bdf27248669d624ce29e</Sha>
    </Dependency>
    <Dependency Name="System.Net.Http.WinHttpHandler" Version="6.0.0-alpha.1.21063.3">
      <Uri>https://github.com/dotnet/runtime</Uri>
      <Sha>e464963969971f8f1968bdf27248669d624ce29e</Sha>
    </Dependency>
    <Dependency Name="System.Net.WebSockets.WebSocketProtocol" Version="6.0.0-alpha.1.21063.3">
      <Uri>https://github.com/dotnet/runtime</Uri>
      <Sha>e464963969971f8f1968bdf27248669d624ce29e</Sha>
    </Dependency>
    <Dependency Name="System.Reflection.Metadata" Version="6.0.0-alpha.1.21063.3">
      <Uri>https://github.com/dotnet/runtime</Uri>
      <Sha>e464963969971f8f1968bdf27248669d624ce29e</Sha>
    </Dependency>
    <Dependency Name="System.Resources.Extensions" Version="6.0.0-alpha.1.21063.3">
      <Uri>https://github.com/dotnet/runtime</Uri>
      <Sha>e464963969971f8f1968bdf27248669d624ce29e</Sha>
    </Dependency>
    <Dependency Name="System.Runtime.CompilerServices.Unsafe" Version="6.0.0-alpha.1.21063.3">
      <Uri>https://github.com/dotnet/runtime</Uri>
      <Sha>e464963969971f8f1968bdf27248669d624ce29e</Sha>
    </Dependency>
    <!-- System.Security.AccessControl should only be referenced in Dependencies.props and RTMVersions.csproj. -->
    <Dependency Name="System.Security.AccessControl" Version="6.0.0-alpha.1.21063.3">
      <Uri>https://github.com/dotnet/runtime</Uri>
      <Sha>e464963969971f8f1968bdf27248669d624ce29e</Sha>
    </Dependency>
    <Dependency Name="System.Security.Cryptography.Cng" Version="6.0.0-alpha.1.21063.3">
      <Uri>https://github.com/dotnet/runtime</Uri>
      <Sha>e464963969971f8f1968bdf27248669d624ce29e</Sha>
    </Dependency>
    <Dependency Name="System.Security.Cryptography.Pkcs" Version="6.0.0-alpha.1.21063.3">
      <Uri>https://github.com/dotnet/runtime</Uri>
      <Sha>e464963969971f8f1968bdf27248669d624ce29e</Sha>
    </Dependency>
    <Dependency Name="System.Security.Cryptography.Xml" Version="6.0.0-alpha.1.21063.3">
      <Uri>https://github.com/dotnet/runtime</Uri>
      <Sha>e464963969971f8f1968bdf27248669d624ce29e</Sha>
    </Dependency>
    <Dependency Name="System.Security.Permissions" Version="6.0.0-alpha.1.21063.3">
      <Uri>https://github.com/dotnet/runtime</Uri>
      <Sha>e464963969971f8f1968bdf27248669d624ce29e</Sha>
    </Dependency>
    <Dependency Name="System.Security.Principal.Windows" Version="6.0.0-alpha.1.21063.3">
      <Uri>https://github.com/dotnet/runtime</Uri>
      <Sha>e464963969971f8f1968bdf27248669d624ce29e</Sha>
    </Dependency>
    <Dependency Name="System.ServiceProcess.ServiceController" Version="6.0.0-alpha.1.21063.3">
      <Uri>https://github.com/dotnet/runtime</Uri>
      <Sha>e464963969971f8f1968bdf27248669d624ce29e</Sha>
    </Dependency>
    <Dependency Name="System.Text.Encodings.Web" Version="6.0.0-alpha.1.21063.3">
      <Uri>https://github.com/dotnet/runtime</Uri>
      <Sha>e464963969971f8f1968bdf27248669d624ce29e</Sha>
    </Dependency>
<<<<<<< HEAD
    <Dependency Name="System.Text.Json" Version="5.0.1">
      <Uri>https://dev.azure.com/dnceng/internal/_git/dotnet-runtime</Uri>
      <Sha>cb5f173b9696d9d00a544b953d95190ab3b56df2</Sha>
=======
    <Dependency Name="System.Text.Json" Version="6.0.0-alpha.1.21063.3">
      <Uri>https://github.com/dotnet/runtime</Uri>
      <Sha>e464963969971f8f1968bdf27248669d624ce29e</Sha>
>>>>>>> 8d2c905f
    </Dependency>
    <Dependency Name="System.Threading.Channels" Version="6.0.0-alpha.1.21063.3">
      <Uri>https://github.com/dotnet/runtime</Uri>
      <Sha>e464963969971f8f1968bdf27248669d624ce29e</Sha>
    </Dependency>
    <Dependency Name="System.Windows.Extensions" Version="6.0.0-alpha.1.21063.3">
      <Uri>https://github.com/dotnet/runtime</Uri>
      <Sha>e464963969971f8f1968bdf27248669d624ce29e</Sha>
    </Dependency>
    <Dependency Name="Microsoft.Extensions.DependencyModel" Version="6.0.0-alpha.1.21063.3">
      <Uri>https://github.com/dotnet/runtime</Uri>
      <Sha>e464963969971f8f1968bdf27248669d624ce29e</Sha>
    </Dependency>
    <Dependency Name="Microsoft.NETCore.App.Ref" Version="6.0.0-alpha.1.21063.3">
      <Uri>https://github.com/dotnet/runtime</Uri>
      <Sha>e464963969971f8f1968bdf27248669d624ce29e</Sha>
    </Dependency>
    <!--
         Win-x64 is used here because we have picked an arbitrary runtime identifier to flow the version of the latest NETCore.App runtime.
         All Runtime.$rid packages should have the same version.
    -->
<<<<<<< HEAD
    <Dependency Name="Microsoft.NETCore.App.Runtime.win-x64" Version="5.0.2">
      <Uri>https://dev.azure.com/dnceng/internal/_git/dotnet-runtime</Uri>
      <Sha>cb5f173b9696d9d00a544b953d95190ab3b56df2</Sha>
    </Dependency>
    <Dependency Name="Microsoft.NETCore.App.Internal" Version="5.0.2-servicing.20611.20">
      <Uri>https://dev.azure.com/dnceng/internal/_git/dotnet-runtime</Uri>
      <Sha>cb5f173b9696d9d00a544b953d95190ab3b56df2</Sha>
    </Dependency>
    <Dependency Name="Microsoft.NETCore.BrowserDebugHost.Transport" Version="5.0.2-servicing.20611.20">
      <Uri>https://dev.azure.com/dnceng/internal/_git/dotnet-runtime</Uri>
      <Sha>cb5f173b9696d9d00a544b953d95190ab3b56df2</Sha>
=======
    <Dependency Name="Microsoft.NETCore.App.Runtime.win-x64" Version="6.0.0-alpha.1.21063.3">
      <Uri>https://github.com/dotnet/runtime</Uri>
      <Sha>e464963969971f8f1968bdf27248669d624ce29e</Sha>
    </Dependency>
    <Dependency Name="Microsoft.NETCore.BrowserDebugHost.Transport" Version="6.0.0-alpha.1.21063.3">
      <Uri>https://github.com/dotnet/runtime</Uri>
      <Sha>e464963969971f8f1968bdf27248669d624ce29e</Sha>
>>>>>>> 8d2c905f
    </Dependency>
  </ProductDependencies>
  <ToolsetDependencies>
    <!-- Listed explicitly to workaround https://github.com/dotnet/cli/issues/10528 -->
    <Dependency Name="Microsoft.NETCore.Platforms" Version="6.0.0-alpha.1.21063.3">
      <Uri>https://github.com/dotnet/runtime</Uri>
      <Sha>e464963969971f8f1968bdf27248669d624ce29e</Sha>
    </Dependency>
<<<<<<< HEAD
    <Dependency Name="Microsoft.DotNet.Arcade.Sdk" Version="5.0.0-beta.20621.10">
      <Uri>https://github.com/dotnet/arcade</Uri>
      <Sha>f1c7a4b1bcd028e17f2714b7e6f30ec1abd1a03f</Sha>
    </Dependency>
    <Dependency Name="Microsoft.DotNet.Build.Tasks.Installers" Version="5.0.0-beta.20621.10">
      <Uri>https://github.com/dotnet/arcade</Uri>
      <Sha>f1c7a4b1bcd028e17f2714b7e6f30ec1abd1a03f</Sha>
    </Dependency>
    <Dependency Name="Microsoft.DotNet.Helix.Sdk" Version="5.0.0-beta.20621.10">
      <Uri>https://github.com/dotnet/arcade</Uri>
      <Sha>f1c7a4b1bcd028e17f2714b7e6f30ec1abd1a03f</Sha>
=======
    <Dependency Name="Microsoft.DotNet.Arcade.Sdk" Version="6.0.0-beta.21058.3">
      <Uri>https://github.com/dotnet/arcade</Uri>
      <Sha>1571d6b095014ad63fdb48b10f5dea912f96872e</Sha>
    </Dependency>
    <Dependency Name="Microsoft.DotNet.Build.Tasks.Installers" Version="6.0.0-beta.21058.3">
      <Uri>https://github.com/dotnet/arcade</Uri>
      <Sha>1571d6b095014ad63fdb48b10f5dea912f96872e</Sha>
    </Dependency>
    <Dependency Name="Microsoft.DotNet.Helix.Sdk" Version="6.0.0-beta.21058.3">
      <Uri>https://github.com/dotnet/arcade</Uri>
      <Sha>1571d6b095014ad63fdb48b10f5dea912f96872e</Sha>
>>>>>>> 8d2c905f
    </Dependency>
  </ToolsetDependencies>
</Dependencies><|MERGE_RESOLUTION|>--- conflicted
+++ resolved
@@ -9,39 +9,6 @@
 -->
 <Dependencies>
   <ProductDependencies>
-<<<<<<< HEAD
-    <Dependency Name="dotnet-ef" Version="5.0.2">
-      <Uri>https://dev.azure.com/dnceng/internal/_git/dotnet-efcore</Uri>
-      <Sha>1ee6b629b3437c0d45bfe3aa5703abdcc449231f</Sha>
-    </Dependency>
-    <Dependency Name="Microsoft.EntityFrameworkCore.InMemory" Version="5.0.2">
-      <Uri>https://dev.azure.com/dnceng/internal/_git/dotnet-efcore</Uri>
-      <Sha>1ee6b629b3437c0d45bfe3aa5703abdcc449231f</Sha>
-    </Dependency>
-    <Dependency Name="Microsoft.EntityFrameworkCore.Relational" Version="5.0.2">
-      <Uri>https://dev.azure.com/dnceng/internal/_git/dotnet-efcore</Uri>
-      <Sha>1ee6b629b3437c0d45bfe3aa5703abdcc449231f</Sha>
-    </Dependency>
-    <Dependency Name="Microsoft.EntityFrameworkCore.Sqlite" Version="5.0.2">
-      <Uri>https://dev.azure.com/dnceng/internal/_git/dotnet-efcore</Uri>
-      <Sha>1ee6b629b3437c0d45bfe3aa5703abdcc449231f</Sha>
-    </Dependency>
-    <Dependency Name="Microsoft.EntityFrameworkCore.SqlServer" Version="5.0.2">
-      <Uri>https://dev.azure.com/dnceng/internal/_git/dotnet-efcore</Uri>
-      <Sha>1ee6b629b3437c0d45bfe3aa5703abdcc449231f</Sha>
-    </Dependency>
-    <Dependency Name="Microsoft.EntityFrameworkCore.Tools" Version="5.0.2">
-      <Uri>https://dev.azure.com/dnceng/internal/_git/dotnet-efcore</Uri>
-      <Sha>1ee6b629b3437c0d45bfe3aa5703abdcc449231f</Sha>
-    </Dependency>
-    <Dependency Name="Microsoft.EntityFrameworkCore" Version="5.0.2">
-      <Uri>https://dev.azure.com/dnceng/internal/_git/dotnet-efcore</Uri>
-      <Sha>1ee6b629b3437c0d45bfe3aa5703abdcc449231f</Sha>
-    </Dependency>
-    <Dependency Name="Microsoft.EntityFrameworkCore.Design" Version="5.0.2">
-      <Uri>https://dev.azure.com/dnceng/internal/_git/dotnet-efcore</Uri>
-      <Sha>1ee6b629b3437c0d45bfe3aa5703abdcc449231f</Sha>
-=======
     <Dependency Name="dotnet-ef" Version="6.0.0-alpha.1.21063.1">
       <Uri>https://github.com/dotnet/efcore</Uri>
       <Sha>1c75487e5b1a376a7bf30a29c35be72d13bda47a</Sha>
@@ -73,7 +40,6 @@
     <Dependency Name="Microsoft.EntityFrameworkCore.Design" Version="6.0.0-alpha.1.21063.1">
       <Uri>https://github.com/dotnet/efcore</Uri>
       <Sha>1c75487e5b1a376a7bf30a29c35be72d13bda47a</Sha>
->>>>>>> 8d2c905f
     </Dependency>
     <Dependency Name="Microsoft.Extensions.Caching.Abstractions" Version="6.0.0-alpha.1.21063.3">
       <Uri>https://github.com/dotnet/runtime</Uri>
@@ -227,15 +193,9 @@
       <Uri>https://github.com/dotnet/runtime</Uri>
       <Sha>e464963969971f8f1968bdf27248669d624ce29e</Sha>
     </Dependency>
-<<<<<<< HEAD
-    <Dependency Name="System.Diagnostics.DiagnosticSource" Version="5.0.1">
-      <Uri>https://dev.azure.com/dnceng/internal/_git/dotnet-runtime</Uri>
-      <Sha>cb5f173b9696d9d00a544b953d95190ab3b56df2</Sha>
-=======
     <Dependency Name="System.Diagnostics.DiagnosticSource" Version="6.0.0-alpha.1.21063.3">
       <Uri>https://github.com/dotnet/runtime</Uri>
       <Sha>e464963969971f8f1968bdf27248669d624ce29e</Sha>
->>>>>>> 8d2c905f
     </Dependency>
     <Dependency Name="System.Diagnostics.EventLog" Version="6.0.0-alpha.1.21063.3">
       <Uri>https://github.com/dotnet/runtime</Uri>
@@ -310,15 +270,9 @@
       <Uri>https://github.com/dotnet/runtime</Uri>
       <Sha>e464963969971f8f1968bdf27248669d624ce29e</Sha>
     </Dependency>
-<<<<<<< HEAD
-    <Dependency Name="System.Text.Json" Version="5.0.1">
-      <Uri>https://dev.azure.com/dnceng/internal/_git/dotnet-runtime</Uri>
-      <Sha>cb5f173b9696d9d00a544b953d95190ab3b56df2</Sha>
-=======
     <Dependency Name="System.Text.Json" Version="6.0.0-alpha.1.21063.3">
       <Uri>https://github.com/dotnet/runtime</Uri>
       <Sha>e464963969971f8f1968bdf27248669d624ce29e</Sha>
->>>>>>> 8d2c905f
     </Dependency>
     <Dependency Name="System.Threading.Channels" Version="6.0.0-alpha.1.21063.3">
       <Uri>https://github.com/dotnet/runtime</Uri>
@@ -340,19 +294,6 @@
          Win-x64 is used here because we have picked an arbitrary runtime identifier to flow the version of the latest NETCore.App runtime.
          All Runtime.$rid packages should have the same version.
     -->
-<<<<<<< HEAD
-    <Dependency Name="Microsoft.NETCore.App.Runtime.win-x64" Version="5.0.2">
-      <Uri>https://dev.azure.com/dnceng/internal/_git/dotnet-runtime</Uri>
-      <Sha>cb5f173b9696d9d00a544b953d95190ab3b56df2</Sha>
-    </Dependency>
-    <Dependency Name="Microsoft.NETCore.App.Internal" Version="5.0.2-servicing.20611.20">
-      <Uri>https://dev.azure.com/dnceng/internal/_git/dotnet-runtime</Uri>
-      <Sha>cb5f173b9696d9d00a544b953d95190ab3b56df2</Sha>
-    </Dependency>
-    <Dependency Name="Microsoft.NETCore.BrowserDebugHost.Transport" Version="5.0.2-servicing.20611.20">
-      <Uri>https://dev.azure.com/dnceng/internal/_git/dotnet-runtime</Uri>
-      <Sha>cb5f173b9696d9d00a544b953d95190ab3b56df2</Sha>
-=======
     <Dependency Name="Microsoft.NETCore.App.Runtime.win-x64" Version="6.0.0-alpha.1.21063.3">
       <Uri>https://github.com/dotnet/runtime</Uri>
       <Sha>e464963969971f8f1968bdf27248669d624ce29e</Sha>
@@ -360,7 +301,6 @@
     <Dependency Name="Microsoft.NETCore.BrowserDebugHost.Transport" Version="6.0.0-alpha.1.21063.3">
       <Uri>https://github.com/dotnet/runtime</Uri>
       <Sha>e464963969971f8f1968bdf27248669d624ce29e</Sha>
->>>>>>> 8d2c905f
     </Dependency>
   </ProductDependencies>
   <ToolsetDependencies>
@@ -369,19 +309,6 @@
       <Uri>https://github.com/dotnet/runtime</Uri>
       <Sha>e464963969971f8f1968bdf27248669d624ce29e</Sha>
     </Dependency>
-<<<<<<< HEAD
-    <Dependency Name="Microsoft.DotNet.Arcade.Sdk" Version="5.0.0-beta.20621.10">
-      <Uri>https://github.com/dotnet/arcade</Uri>
-      <Sha>f1c7a4b1bcd028e17f2714b7e6f30ec1abd1a03f</Sha>
-    </Dependency>
-    <Dependency Name="Microsoft.DotNet.Build.Tasks.Installers" Version="5.0.0-beta.20621.10">
-      <Uri>https://github.com/dotnet/arcade</Uri>
-      <Sha>f1c7a4b1bcd028e17f2714b7e6f30ec1abd1a03f</Sha>
-    </Dependency>
-    <Dependency Name="Microsoft.DotNet.Helix.Sdk" Version="5.0.0-beta.20621.10">
-      <Uri>https://github.com/dotnet/arcade</Uri>
-      <Sha>f1c7a4b1bcd028e17f2714b7e6f30ec1abd1a03f</Sha>
-=======
     <Dependency Name="Microsoft.DotNet.Arcade.Sdk" Version="6.0.0-beta.21058.3">
       <Uri>https://github.com/dotnet/arcade</Uri>
       <Sha>1571d6b095014ad63fdb48b10f5dea912f96872e</Sha>
@@ -393,7 +320,6 @@
     <Dependency Name="Microsoft.DotNet.Helix.Sdk" Version="6.0.0-beta.21058.3">
       <Uri>https://github.com/dotnet/arcade</Uri>
       <Sha>1571d6b095014ad63fdb48b10f5dea912f96872e</Sha>
->>>>>>> 8d2c905f
     </Dependency>
   </ToolsetDependencies>
 </Dependencies>