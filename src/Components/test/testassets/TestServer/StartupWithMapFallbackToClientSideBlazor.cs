--- conflicted
+++ resolved
@@ -33,67 +33,41 @@
             // The client-side files middleware needs to be here because the base href in hardcoded to /subdir/
             app.Map("/subdir", subApp =>
             {
-<<<<<<< HEAD
-                app.UseClientSideBlazorFiles<BasicTestApp.Program>();
-            });
-
-            // The calls to `Map` allow us to test each of these overloads, while keeping them isolated.
-            app.Map("/filepath", app =>
-            {
-                app.UseRouting();
-=======
                 subApp.UseBlazorFrameworkFiles();
                 subApp.UseStaticFiles();
->>>>>>> 158126c2
 
                 // The calls to `Map` allow us to test each of these overloads, while keeping them isolated.
                 subApp.Map("/filepath", filepath =>
                 {
-<<<<<<< HEAD
-                    endpoints.MapFallbackToClientSideBlazor<BasicTestApp.Program>("index.html");
-=======
                     filepath.UseRouting();
                     filepath.UseEndpoints(endpoints =>
                     {
                         endpoints.MapFallbackToFile("index.html");
                     });
->>>>>>> 158126c2
                 });
                 subApp.Map("/pattern_filepath", patternFilePath =>
                 {
-<<<<<<< HEAD
-                    endpoints.MapFallbackToClientSideBlazor<BasicTestApp.Program>("test/{*path:nonfile}", "index.html");
-=======
                     patternFilePath.UseRouting();
                     patternFilePath.UseEndpoints(endpoints =>
                     {
                         endpoints.MapFallbackToFile("test/{*path:nonfile}", "index.html");
                     });
->>>>>>> 158126c2
                 });
                 subApp.Map("/assemblypath_filepath", assemblyPathFilePath =>
                 {
-<<<<<<< HEAD
-                    endpoints.MapFallbackToClientSideBlazor(typeof(BasicTestApp.Program).Assembly.Location, "index.html");
-=======
                     assemblyPathFilePath.UseRouting();
                     assemblyPathFilePath.UseEndpoints(endpoints =>
                     {
                         endpoints.MapFallbackToFile("index.html");
                     });
->>>>>>> 158126c2
                 });
                 subApp.Map("/assemblypath_pattern_filepath", assemblyPatternFilePath =>
                 {
-<<<<<<< HEAD
-                    endpoints.MapFallbackToClientSideBlazor(typeof(BasicTestApp.Program).Assembly.Location, "test/{*path:nonfile}", "index.html");
-=======
                     assemblyPatternFilePath.UseRouting();
                     assemblyPatternFilePath.UseEndpoints(endpoints =>
                     {
                         endpoints.MapFallbackToFile("test/{*path:nonfile}", "index.html");
                     });
->>>>>>> 158126c2
                 });
             });
         }
